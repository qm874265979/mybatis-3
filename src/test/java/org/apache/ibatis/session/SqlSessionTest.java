/**
 *    Copyright 2009-2018 the original author or authors.
 *
 *    Licensed under the Apache License, Version 2.0 (the "License");
 *    you may not use this file except in compliance with the License.
 *    You may obtain a copy of the License at
 *
 *       http://www.apache.org/licenses/LICENSE-2.0
 *
 *    Unless required by applicable law or agreed to in writing, software
 *    distributed under the License is distributed on an "AS IS" BASIS,
 *    WITHOUT WARRANTIES OR CONDITIONS OF ANY KIND, either express or implied.
 *    See the License for the specific language governing permissions and
 *    limitations under the License.
 */
package org.apache.ibatis.session;

import static org.junit.Assert.assertEquals;
import static org.junit.Assert.assertNotNull;
import static org.junit.Assert.assertNull;
import static org.junit.Assert.assertTrue;
import static org.junit.Assert.fail;

import java.io.Reader;
import java.util.ArrayList;
import java.util.Collection;
import java.util.HashMap;
import java.util.LinkedHashMap;
import java.util.List;
import java.util.Map;

import javassist.util.proxy.Proxy;

import org.apache.ibatis.BaseDataTest;
import org.apache.ibatis.binding.BindingException;
import org.apache.ibatis.cache.impl.PerpetualCache;
import org.apache.ibatis.domain.blog.Author;
import org.apache.ibatis.domain.blog.Blog;
import org.apache.ibatis.domain.blog.Comment;
import org.apache.ibatis.domain.blog.DraftPost;
import org.apache.ibatis.domain.blog.ImmutableAuthor;
import org.apache.ibatis.domain.blog.Post;
import org.apache.ibatis.domain.blog.Section;
import org.apache.ibatis.domain.blog.Tag;
import org.apache.ibatis.domain.blog.mappers.AuthorMapper;
import org.apache.ibatis.domain.blog.mappers.AuthorMapperWithMultipleHandlers;
import org.apache.ibatis.domain.blog.mappers.AuthorMapperWithRowBounds;
import org.apache.ibatis.domain.blog.mappers.BlogMapper;
import org.apache.ibatis.exceptions.TooManyResultsException;
import org.apache.ibatis.executor.result.DefaultResultHandler;
import org.apache.ibatis.io.Resources;
import org.apache.ibatis.mapping.MappedStatement;
import org.apache.ibatis.mapping.SqlCommandType;
import org.apache.ibatis.mapping.SqlSource;
import org.apache.ibatis.session.defaults.DefaultSqlSessionFactory;
import org.junit.Assert;
import org.junit.BeforeClass;
import org.junit.Test;
import org.mockito.Mockito;

public class SqlSessionTest extends BaseDataTest {
  private static SqlSessionFactory sqlMapper;

  @BeforeClass
  public static void setup() throws Exception {
    createBlogDataSource();
    final String resource = "org/apache/ibatis/builder/MapperConfig.xml";
    final Reader reader = Resources.getResourceAsReader(resource);
    sqlMapper = new SqlSessionFactoryBuilder().build(reader);
  }

  @Test
  public void shouldResolveBothSimpleNameAndFullyQualifiedName() {
    Configuration c = new Configuration();
    final String fullName = "com.mycache.MyCache";
    final String shortName = "MyCache";
    final PerpetualCache cache = new PerpetualCache(fullName);
    c.addCache(cache);
    assertEquals(cache, c.getCache(fullName));
    assertEquals(cache, c.getCache(shortName));
  }

  @Test(expected=IllegalArgumentException.class)
  public void shouldFailOverToMostApplicableSimpleName() {
    Configuration c = new Configuration();
    final String fullName = "com.mycache.MyCache";
    final String invalidName = "unknown.namespace.MyCache";
    final PerpetualCache cache = new PerpetualCache(fullName);
    c.addCache(cache);
    assertEquals(cache, c.getCache(fullName));
    assertEquals(cache, c.getCache(invalidName));
  }

  @Test
  public void shouldSucceedWhenFullyQualifiedButFailDueToAmbiguity() {
    Configuration c = new Configuration();

    final String name1 = "com.mycache.MyCache";
    final PerpetualCache cache1 = new PerpetualCache(name1);
    c.addCache(cache1);

    final String name2 = "com.other.MyCache";
    final PerpetualCache cache2 = new PerpetualCache(name2);
    c.addCache(cache2);

    final String shortName = "MyCache";

    assertEquals(cache1, c.getCache(name1));
    assertEquals(cache2, c.getCache(name2));

    try {
      c.getCache(shortName);
      fail("Exception expected.");
    } catch (Exception e) {
      assertTrue(e.getMessage().contains("ambiguous"));
    }

  }

  @Test
  public void shouldFailToAddDueToNameConflict() {
    Configuration c = new Configuration();
    final String fullName = "com.mycache.MyCache";
    final PerpetualCache cache = new PerpetualCache(fullName);
    try {
      c.addCache(cache);
      c.addCache(cache);
      fail("Exception expected.");
    } catch (Exception e) {
      assertTrue(e.getMessage().contains("already contains value"));
    }
  }

  @Test
  public void shouldOpenAndClose() {
    SqlSession session = sqlMapper.openSession(TransactionIsolationLevel.SERIALIZABLE);
    session.close();
  }

  @Test
  public void shouldCommitAnUnUsedSqlSession() {
    try (SqlSession session = sqlMapper.openSession(TransactionIsolationLevel.SERIALIZABLE)) {
      session.commit(true);
    }
  }

  @Test
  public void shouldRollbackAnUnUsedSqlSession() {
    try (SqlSession session = sqlMapper.openSession(TransactionIsolationLevel.SERIALIZABLE)) {
      session.rollback(true);
    }
  }

  @Test
  public void shouldSelectAllAuthors() {
    try (SqlSession session = sqlMapper.openSession(TransactionIsolationLevel.SERIALIZABLE)) {
      List<Author> authors = session.selectList("org.apache.ibatis.domain.blog.mappers.AuthorMapper.selectAllAuthors");
      assertEquals(2, authors.size());
    }
  }

  @Test(expected=TooManyResultsException.class)
  public void shouldFailWithTooManyResultsException() {
    try (SqlSession session = sqlMapper.openSession(TransactionIsolationLevel.SERIALIZABLE)) {
      session.selectOne("org.apache.ibatis.domain.blog.mappers.AuthorMapper.selectAllAuthors");
    }
  }
  
  @Test
  public void shouldSelectAllAuthorsAsMap() {
    try (SqlSession session = sqlMapper.openSession(TransactionIsolationLevel.SERIALIZABLE)) {
      final Map<Integer,Author> authors = session.selectMap("org.apache.ibatis.domain.blog.mappers.AuthorMapper.selectAllAuthors", "id");
      assertEquals(2, authors.size());
      for(Map.Entry<Integer,Author> authorEntry : authors.entrySet()) {
        assertEquals(authorEntry.getKey(), (Integer) authorEntry.getValue().getId());
      }
    }
  }

  @Test
  public void shouldSelectCountOfPosts() {
    try (SqlSession session = sqlMapper.openSession()) {
      Integer count = session.selectOne("org.apache.ibatis.domain.blog.mappers.BlogMapper.selectCountOfPosts");
      assertEquals(5, count.intValue());
    }
  }

  @Test
  public void shouldEnsureThatBothEarlyAndLateResolutionOfNesteDiscriminatorsResolesToUseNestedResultSetHandler() {
    try (SqlSession session = sqlMapper.openSession()) {
      Configuration configuration = sqlMapper.getConfiguration();
      assertTrue(configuration.getResultMap("org.apache.ibatis.domain.blog.mappers.BlogMapper.earlyNestedDiscriminatorPost").hasNestedResultMaps());
      assertTrue(configuration.getResultMap("org.apache.ibatis.domain.blog.mappers.BlogMapper.lateNestedDiscriminatorPost").hasNestedResultMaps());
    }
  }

  @Test
  public void shouldSelectOneAuthor() {
    try (SqlSession session = sqlMapper.openSession()) {
      Author author = session.selectOne(
          "org.apache.ibatis.domain.blog.mappers.AuthorMapper.selectAuthor", new Author(101));
      assertEquals(101, author.getId());
      assertEquals(Section.NEWS, author.getFavouriteSection());
    }
  }

  @Test
  public void shouldSelectOneAuthorAsList() {
    try (SqlSession session = sqlMapper.openSession()) {
      List<Author> authors = session.selectList(
          "org.apache.ibatis.domain.blog.mappers.AuthorMapper.selectAuthor", new Author(101));
      assertEquals(101, authors.get(0).getId());
      assertEquals(Section.NEWS, authors.get(0).getFavouriteSection());
    }
  }

  @Test
  public void shouldSelectOneImmutableAuthor() {
    try (SqlSession session = sqlMapper.openSession()) {
      ImmutableAuthor author = session.selectOne(
          "org.apache.ibatis.domain.blog.mappers.AuthorMapper.selectImmutableAuthor", new Author(101));
      assertEquals(101, author.getId());
      assertEquals(Section.NEWS, author.getFavouriteSection());
    }
  }

  @Test
  public void shouldSelectOneAuthorWithInlineParams() {
    try (SqlSession session = sqlMapper.openSession()) {
      Author author = session.selectOne(
          "org.apache.ibatis.domain.blog.mappers.AuthorMapper.selectAuthorWithInlineParams", new Author(101));
      assertEquals(101, author.getId());
    }
  }

  @Test
  public void shouldInsertAuthor() {
    try (SqlSession session = sqlMapper.openSession()) {
      Author expected = new Author(500, "cbegin", "******", "cbegin@somewhere.com", "Something...", null);
      int updates = session.insert("org.apache.ibatis.domain.blog.mappers.AuthorMapper.insertAuthor", expected);
      assertEquals(1, updates);
      Author actual = session.selectOne("org.apache.ibatis.domain.blog.mappers.AuthorMapper.selectAuthor", new Author(500));
      assertNotNull(actual);
      assertEquals(expected.getId(), actual.getId());
      assertEquals(expected.getUsername(), actual.getUsername());
      assertEquals(expected.getPassword(), actual.getPassword());
      assertEquals(expected.getEmail(), actual.getEmail());
      assertEquals(expected.getBio(), actual.getBio());
    }
  }

  @Test
  public void shouldUpdateAuthorImplicitRollback() {
    try (SqlSession session = sqlMapper.openSession()) {
      Author original = session.selectOne("org.apache.ibatis.domain.blog.mappers.AuthorMapper.selectAuthor", 101);
      original.setEmail("new@email.com");
      int updates = session.update("org.apache.ibatis.domain.blog.mappers.AuthorMapper.updateAuthor", original);
      assertEquals(1, updates);
      Author updated = session.selectOne("org.apache.ibatis.domain.blog.mappers.AuthorMapper.selectAuthor", 101);
      assertEquals(original.getEmail(), updated.getEmail());
    }
    try (SqlSession session = sqlMapper.openSession()) {
      Author updated = session.selectOne("org.apache.ibatis.domain.blog.mappers.AuthorMapper.selectAuthor", 101);
      assertEquals("jim@ibatis.apache.org", updated.getEmail());
    }
  }

  @Test
  public void shouldUpdateAuthorCommit() {
    Author original;
    try (SqlSession session = sqlMapper.openSession()) {
      original = session.selectOne("org.apache.ibatis.domain.blog.mappers.AuthorMapper.selectAuthor", 101);
      original.setEmail("new@email.com");
      int updates = session.update("org.apache.ibatis.domain.blog.mappers.AuthorMapper.updateAuthor", original);
      assertEquals(1, updates);
      Author updated = session.selectOne("org.apache.ibatis.domain.blog.mappers.AuthorMapper.selectAuthor", 101);
      assertEquals(original.getEmail(), updated.getEmail());
      session.commit();
    }
    try (SqlSession session = sqlMapper.openSession()) {
      Author updated = session.selectOne("org.apache.ibatis.domain.blog.mappers.AuthorMapper.selectAuthor", 101);
      assertEquals(original.getEmail(), updated.getEmail());
    }
  }

  @Test
  public void shouldUpdateAuthorIfNecessary() {
    Author original;
    try (SqlSession session = sqlMapper.openSession()) {
      original = session.selectOne("org.apache.ibatis.domain.blog.mappers.AuthorMapper.selectAuthor", 101);
      original.setEmail("new@email.com");
      original.setBio(null);
      int updates = session.update("org.apache.ibatis.domain.blog.mappers.AuthorMapper.updateAuthorIfNecessary", original);
      assertEquals(1, updates);
      Author updated = session.selectOne("org.apache.ibatis.domain.blog.mappers.AuthorMapper.selectAuthor", 101);
      assertEquals(original.getEmail(), updated.getEmail());
      session.commit();
    }
    try (SqlSession session = sqlMapper.openSession()) {
      Author updated = session.selectOne("org.apache.ibatis.domain.blog.mappers.AuthorMapper.selectAuthor", 101);
      assertEquals(original.getEmail(), updated.getEmail());
    }
  }

  @Test
  public void shouldDeleteAuthor() {
    try (SqlSession session = sqlMapper.openSession()) {
      final int id = 102;

      List<Author> authors = session.selectList("org.apache.ibatis.domain.blog.mappers.AuthorMapper.selectAuthor", id);
      assertEquals(1, authors.size());

      int updates = session.delete("org.apache.ibatis.domain.blog.mappers.AuthorMapper.deleteAuthor", id);
      assertEquals(1, updates);

      authors = session.selectList("org.apache.ibatis.domain.blog.mappers.AuthorMapper.selectAuthor", id);
      assertEquals(0, authors.size());

      session.rollback();
      authors = session.selectList("org.apache.ibatis.domain.blog.mappers.AuthorMapper.selectAuthor", id);
      assertEquals(1, authors.size());
    }
  }

  @Test
  public void shouldSelectBlogWithPostsAndAuthorUsingSubSelects() {
    try (SqlSession session = sqlMapper.openSession()) {
      Blog blog = session.selectOne("org.apache.ibatis.domain.blog.mappers.BlogMapper.selectBlogWithPostsUsingSubSelect", 1);
      assertEquals("Jim Business", blog.getTitle());
      assertEquals(2, blog.getPosts().size());
      assertEquals("Corn nuts", blog.getPosts().get(0).getSubject());
      assertEquals(101, blog.getAuthor().getId());
      assertEquals("jim", blog.getAuthor().getUsername());
    }
  }

  @Test
  public void shouldSelectBlogWithPostsAndAuthorUsingSubSelectsLazily() {
    try (SqlSession session = sqlMapper.openSession()) {
      Blog blog = session.selectOne("org.apache.ibatis.domain.blog.mappers.BlogMapper.selectBlogWithPostsUsingSubSelectLazily", 1);
      Assert.assertTrue(blog instanceof Proxy);
      assertEquals("Jim Business", blog.getTitle());
      assertEquals(2, blog.getPosts().size());
      assertEquals("Corn nuts", blog.getPosts().get(0).getSubject());
      assertEquals(101, blog.getAuthor().getId());
      assertEquals("jim", blog.getAuthor().getUsername());
    }
  }

  @Test
  public void shouldSelectBlogWithPostsAndAuthorUsingJoin() {
    try (SqlSession session = sqlMapper.openSession()) {
      Blog blog = session.selectOne("org.apache.ibatis.domain.blog.mappers.BlogMapper.selectBlogJoinedWithPostsAndAuthor", 1);
      assertEquals("Jim Business", blog.getTitle());

      final Author author = blog.getAuthor();
      assertEquals(101, author.getId());
      assertEquals("jim", author.getUsername());

      final List<Post> posts = blog.getPosts();
      assertEquals(2, posts.size());

      final Post post = blog.getPosts().get(0);
      assertEquals(1, post.getId());
      assertEquals("Corn nuts", post.getSubject());

      final List<Comment> comments = post.getComments();
      assertEquals(2, comments.size());

      final List<Tag> tags = post.getTags();
      assertEquals(3, tags.size());

      final Comment comment = comments.get(0);
      assertEquals(1, comment.getId());

      assertEquals(DraftPost.class, blog.getPosts().get(0).getClass());
      assertEquals(Post.class, blog.getPosts().get(1).getClass());
    }
  }

  @Test
  public void shouldSelectNestedBlogWithPostsAndAuthorUsingJoin() {
    try (SqlSession session = sqlMapper.openSession()) {
      Blog blog = session.selectOne("org.apache.ibatis.domain.blog.mappers.NestedBlogMapper.selectBlogJoinedWithPostsAndAuthor", 1);
      assertEquals("Jim Business", blog.getTitle());

      final Author author = blog.getAuthor();
      assertEquals(101, author.getId());
      assertEquals("jim", author.getUsername());

      final List<Post> posts = blog.getPosts();
      assertEquals(2, posts.size());

      final Post post = blog.getPosts().get(0);
      assertEquals(1, post.getId());
      assertEquals("Corn nuts", post.getSubject());

      final List<Comment> comments = post.getComments();
      assertEquals(2, comments.size());

      final List<Tag> tags = post.getTags();
      assertEquals(3, tags.size());

      final Comment comment = comments.get(0);
      assertEquals(1, comment.getId());

      assertEquals(DraftPost.class, blog.getPosts().get(0).getClass());
      assertEquals(Post.class, blog.getPosts().get(1).getClass());
    }
  }

  @Test
  public void shouldThrowExceptionIfMappedStatementDoesNotExist() {
    try (SqlSession session = sqlMapper.openSession()) {
      session.selectList("ThisStatementDoesNotExist");
      fail("Expected exception to be thrown due to statement that does not exist.");
    } catch (Exception e) {
      assertTrue(e.getMessage().contains("does not contain value for ThisStatementDoesNotExist"));
    }
  }

  @Test
<<<<<<< HEAD
  public void shouldThrowExceptionIfTryingToAddStatementWithSameNameInXml() throws Exception {
=======
  public void shouldThrowExceptionIfTryingToAddStatementWithSameName() {
>>>>>>> 642608c7
    Configuration config = sqlMapper.getConfiguration();
    try {
      MappedStatement ms = new MappedStatement.Builder(config,
          "org.apache.ibatis.domain.blog.mappers.BlogMapper.selectBlogWithPostsUsingSubSelect",
          Mockito.mock(SqlSource.class), SqlCommandType.SELECT)
              .resource("org/mybatis/TestMapper.xml").build();
      config.addMappedStatement(ms);
      fail("Expected exception to be thrown due to statement that already exists.");
    } catch (Exception e) {
      assertTrue(e.getMessage().contains("already contains value for org.apache.ibatis.domain.blog.mappers.BlogMapper.selectBlogWithPostsUsingSubSelect. please check org/apache/ibatis/builder/BlogMapper.xml and org/mybatis/TestMapper.xml"));
    }
  }

  @Test
  public void shouldThrowExceptionIfTryingToAddStatementWithSameNameInAnnotation() throws Exception {
    Configuration config = sqlMapper.getConfiguration();
    try {
      MappedStatement ms = new MappedStatement.Builder(config,
          "org.apache.ibatis.domain.blog.mappers.AuthorMapper.selectAuthor2",
          Mockito.mock(SqlSource.class), SqlCommandType.SELECT)
              .resource("org/mybatis/TestMapper.xml").build();
      config.addMappedStatement(ms);
      fail("Expected exception to be thrown due to statement that already exists.");
    } catch (Exception e) {
      assertTrue(e.getMessage().contains("already contains value for org.apache.ibatis.domain.blog.mappers.AuthorMapper.selectAuthor2. please check org/apache/ibatis/domain/blog/mappers/AuthorMapper.java (best guess) and org/mybatis/TestMapper.xml"));
    }
  }

  @Test
  public void shouldCacheAllAuthors() {
    int first;
    try (SqlSession session = sqlMapper.openSession()) {
      List<Author> authors = session.selectList("org.apache.ibatis.builder.CachedAuthorMapper.selectAllAuthors");
      first = System.identityHashCode(authors);
      session.commit(); // commit should not be required for read/only activity.
    }
    int second;
    try (SqlSession session = sqlMapper.openSession()) {
      List<Author> authors = session.selectList("org.apache.ibatis.builder.CachedAuthorMapper.selectAllAuthors");
      second = System.identityHashCode(authors);
    }
    assertEquals(first, second);
  }

  @Test
  public void shouldNotCacheAllAuthors() throws Exception {
    int first;
    try (SqlSession session = sqlMapper.openSession()) {
      List<Author> authors = session.selectList("org.apache.ibatis.domain.blog.mappers.AuthorMapper.selectAllAuthors");
      first = System.identityHashCode(authors);
    }
    int second;
    try (SqlSession session = sqlMapper.openSession()) {
      List<Author> authors = session.selectList("org.apache.ibatis.domain.blog.mappers.AuthorMapper.selectAllAuthors");
      second = System.identityHashCode(authors);
    }
    assertTrue(first != second);
  }

  @Test
  public void shouldSelectAuthorsUsingMapperClass() {
    try (SqlSession session = sqlMapper.openSession()) {
      AuthorMapper mapper = session.getMapper(AuthorMapper.class);
      List<Author> authors = mapper.selectAllAuthors();
      assertEquals(2, authors.size());
    }
  }

  @Test
  public void shouldExecuteSelectOneAuthorUsingMapperClass() {
    try (SqlSession session = sqlMapper.openSession()) {
      AuthorMapper mapper = session.getMapper(AuthorMapper.class);
      Author author = mapper.selectAuthor(101);
      assertEquals(101, author.getId());
    }
  }


  @Test
  public void shouldExecuteSelectOneAuthorUsingMapperClassThatReturnsALinedHashMap() {
    try (SqlSession session = sqlMapper.openSession()) {
      AuthorMapper mapper = session.getMapper(AuthorMapper.class);
      LinkedHashMap<String, Object> author = mapper.selectAuthorLinkedHashMap(101);
      assertEquals(101, author.get("ID"));
    }
  }
  
  @Test
  public void shouldExecuteSelectAllAuthorsUsingMapperClassThatReturnsSet() {
    try (SqlSession session = sqlMapper.openSession()) {
      AuthorMapper mapper = session.getMapper(AuthorMapper.class);
      Collection<Author> authors = mapper.selectAllAuthorsSet();
      assertEquals(2, authors.size());
    }
  }

  @Test
  public void shouldExecuteSelectAllAuthorsUsingMapperClassThatReturnsVector() {
    try (SqlSession session = sqlMapper.openSession()) {
      AuthorMapper mapper = session.getMapper(AuthorMapper.class);
      Collection<Author> authors = mapper.selectAllAuthorsVector();
      assertEquals(2, authors.size());
    }
  }

  @Test
  public void shouldExecuteSelectAllAuthorsUsingMapperClassThatReturnsLinkedList() {
    try (SqlSession session = sqlMapper.openSession()) {
      AuthorMapper mapper = session.getMapper(AuthorMapper.class);
      Collection<Author> authors = mapper.selectAllAuthorsLinkedList();
      assertEquals(2, authors.size());
    }
  }

  @Test
  public void shouldExecuteSelectAllAuthorsUsingMapperClassThatReturnsAnArray() {
    try (SqlSession session = sqlMapper.openSession()) {
      AuthorMapper mapper = session.getMapper(AuthorMapper.class);
      Author[] authors = mapper.selectAllAuthorsArray();
      assertEquals(2, authors.length);
    }
  }

  @Test
  public void shouldExecuteSelectOneAuthorUsingMapperClassWithResultHandler() {
    try (SqlSession session = sqlMapper.openSession()) {
      DefaultResultHandler handler = new DefaultResultHandler();
      AuthorMapper mapper = session.getMapper(AuthorMapper.class);
      mapper.selectAuthor(101, handler);
      Author author = (Author) handler.getResultList().get(0);
      assertEquals(101, author.getId());
    }
  }

  @Test(expected=BindingException.class)
  public void shouldFailExecutingAnAnnotatedMapperClassWithResultHandler() {
    try (SqlSession session = sqlMapper.openSession()) {
      DefaultResultHandler handler = new DefaultResultHandler();
      AuthorMapper mapper = session.getMapper(AuthorMapper.class);
      mapper.selectAuthor2(101, handler);
      Author author = (Author) handler.getResultList().get(0);
      assertEquals(101, author.getId());
    }
  }
  
  @Test
  public void shouldSelectAuthorsUsingMapperClassWithResultHandler() {
    try (SqlSession session = sqlMapper.openSession()) {
      DefaultResultHandler handler = new DefaultResultHandler();
      AuthorMapper mapper = session.getMapper(AuthorMapper.class);
      mapper.selectAllAuthors(handler);
      assertEquals(2, handler.getResultList().size());
    }
  }

  @Test(expected = BindingException.class)
  public void shouldFailSelectOneAuthorUsingMapperClassWithTwoResultHandlers() {
    Configuration configuration = new Configuration(sqlMapper.getConfiguration().getEnvironment());
    configuration.addMapper(AuthorMapperWithMultipleHandlers.class);
    SqlSessionFactory sqlMapperWithMultipleHandlers = new DefaultSqlSessionFactory(configuration);
    try (SqlSession sqlSession = sqlMapperWithMultipleHandlers.openSession();) {
      DefaultResultHandler handler1 = new DefaultResultHandler();
      DefaultResultHandler handler2 = new DefaultResultHandler();
      AuthorMapperWithMultipleHandlers mapper = sqlSession.getMapper(AuthorMapperWithMultipleHandlers.class);
      mapper.selectAuthor(101, handler1, handler2);
    }
  }

  @Test(expected = BindingException.class)
  public void shouldFailSelectOneAuthorUsingMapperClassWithTwoRowBounds() {
    Configuration configuration = new Configuration(sqlMapper.getConfiguration().getEnvironment());
    configuration.addMapper(AuthorMapperWithRowBounds.class);
    SqlSessionFactory sqlMapperWithMultipleHandlers = new DefaultSqlSessionFactory(configuration);
    try (SqlSession sqlSession = sqlMapperWithMultipleHandlers.openSession();) {
      RowBounds bounds1 = new RowBounds(0, 1);
      RowBounds bounds2 = new RowBounds(0, 1);
      AuthorMapperWithRowBounds mapper = sqlSession.getMapper(AuthorMapperWithRowBounds.class);
      mapper.selectAuthor(101, bounds1, bounds2);
    }
  }

  @Test
  public void shouldInsertAuthorUsingMapperClass() {
    try (SqlSession session = sqlMapper.openSession()) {
      AuthorMapper mapper = session.getMapper(AuthorMapper.class);
      Author expected = new Author(500, "cbegin", "******", "cbegin@somewhere.com", "Something...", null);
      mapper.insertAuthor(expected);
      Author actual = mapper.selectAuthor(500);
      assertNotNull(actual);
      assertEquals(expected.getId(), actual.getId());
      assertEquals(expected.getUsername(), actual.getUsername());
      assertEquals(expected.getPassword(), actual.getPassword());
      assertEquals(expected.getEmail(), actual.getEmail());
      assertEquals(expected.getBio(), actual.getBio());
    }
  }

  @Test
  public void shouldDeleteAuthorUsingMapperClass() {
    try (SqlSession session = sqlMapper.openSession()) {
      AuthorMapper mapper = session.getMapper(AuthorMapper.class);
      int count = mapper.deleteAuthor(101);
      assertEquals(1, count);
      assertNull(mapper.selectAuthor(101));
    }
  }

  @Test
  public void shouldUpdateAuthorUsingMapperClass() throws Exception {
    try (SqlSession session = sqlMapper.openSession()) {
      AuthorMapper mapper = session.getMapper(AuthorMapper.class);
      Author expected = mapper.selectAuthor(101);
      expected.setUsername("NewUsername");
      int count = mapper.updateAuthor(expected);
      assertEquals(1, count);
      Author actual = mapper.selectAuthor(101);
      assertEquals(expected.getUsername(), actual.getUsername());
    }
  }

  @Test
  public void shouldSelectAllPostsUsingMapperClass() {
    try (SqlSession session = sqlMapper.openSession()) {
      BlogMapper mapper = session.getMapper(BlogMapper.class);
      List<Map> posts = mapper.selectAllPosts();
      assertEquals(5, posts.size());
    }
  }

  @Test
  public void shouldLimitResultsUsingMapperClass() {
    try (SqlSession session = sqlMapper.openSession()) {
      BlogMapper mapper = session.getMapper(BlogMapper.class);
      List<Map> posts = mapper.selectAllPosts(new RowBounds(0, 2), null);
      assertEquals(2, posts.size());
      assertEquals(1, posts.get(0).get("ID"));
      assertEquals(2, posts.get(1).get("ID"));
    }
  }

  private static class TestResultHandler implements ResultHandler {
    int count = 0;
    @Override
    public void handleResult(ResultContext context) {
      count++;
    }
  }

  @Test
  public void shouldHandleZeroParameters() {
    try (SqlSession session = sqlMapper.openSession()) {
      final TestResultHandler resultHandler = new TestResultHandler();
      session.select("org.apache.ibatis.domain.blog.mappers.BlogMapper.selectAllPosts", resultHandler);
      assertEquals(5, resultHandler.count);
    }
  }

  private static class TestResultStopHandler implements ResultHandler {
    int count = 0;
    @Override
    public void handleResult(ResultContext context) {
      count++;
      if (count == 2) context.stop();
    }
  }

  @Test
  public void shouldStopResultHandler() {
    try (SqlSession session = sqlMapper.openSession()) {
      final TestResultStopHandler resultHandler = new TestResultStopHandler();
      session.select("org.apache.ibatis.domain.blog.mappers.BlogMapper.selectAllPosts", null, resultHandler);
      assertEquals(2, resultHandler.count);
    }
  }

  @Test
  public void shouldOffsetAndLimitResultsUsingMapperClass() {
    try (SqlSession session = sqlMapper.openSession()) {
      BlogMapper mapper = session.getMapper(BlogMapper.class);
      List<Map> posts = mapper.selectAllPosts(new RowBounds(2, 3));
      assertEquals(3, posts.size());
      assertEquals(3, posts.get(0).get("ID"));
      assertEquals(4, posts.get(1).get("ID"));
      assertEquals(5, posts.get(2).get("ID"));
    }
  }

  @Test
  public void shouldFindPostsAllPostsWithDynamicSql() {
    try (SqlSession session = sqlMapper.openSession()) {
      List<Post> posts = session.selectList("org.apache.ibatis.domain.blog.mappers.PostMapper.findPost");
      assertEquals(5, posts.size());
    }
  }

  @Test
  public void shouldFindPostByIDWithDynamicSql() {
    try (SqlSession session = sqlMapper.openSession()) {
      List<Post> posts = session.selectList("org.apache.ibatis.domain.blog.mappers.PostMapper.findPost",
          new HashMap<String, Integer>() {{
            put("id", 1);
          }});
      assertEquals(1, posts.size());
    }
  }

  @Test
  public void shouldFindPostsInSetOfIDsWithDynamicSql() {
    try (SqlSession session = sqlMapper.openSession()) {
      List<Post> posts = session.selectList("org.apache.ibatis.domain.blog.mappers.PostMapper.findPost",
          new HashMap<String, List<Integer>>() {{
            put("ids", new ArrayList<Integer>() {{
              add(1);
              add(2);
              add(3);
            }});
          }});
      assertEquals(3, posts.size());
    }
  }

  @Test
  public void shouldFindPostsWithBlogIdUsingDynamicSql() {
    try (SqlSession session = sqlMapper.openSession()) {
      List<Post> posts = session.selectList("org.apache.ibatis.domain.blog.mappers.PostMapper.findPost",
          new HashMap<String, Integer>() {{
            put("blog_id", 1);
          }});
      assertEquals(2, posts.size());
    }
  }

  @Test
  public void shouldFindPostsWithAuthorIdUsingDynamicSql() throws Exception {
    try (SqlSession session = sqlMapper.openSession()) {
      List<Post> posts = session.selectList("org.apache.ibatis.domain.blog.mappers.PostMapper.findPost",
          new HashMap<String, Integer>() {{
            put("author_id", 101);
          }});
      assertEquals(3, posts.size());
    }
  }

  @Test
  public void shouldFindPostsWithAuthorAndBlogIdUsingDynamicSql() {
    try (SqlSession session = sqlMapper.openSession()) {
      List<Post> posts = session.selectList("org.apache.ibatis.domain.blog.mappers.PostMapper.findPost",
          new HashMap<String, Object>() {{
            put("ids", new ArrayList<Integer>() {{
              add(1);
              add(2);
              add(3);
            }});
            put("blog_id", 1);
          }});
      assertEquals(2, posts.size());
    }
  }

  @Test
  public void shouldFindPostsInList() {
    try (SqlSession session = sqlMapper.openSession()) {
      List<Post> posts = session.selectList("org.apache.ibatis.domain.blog.mappers.PostMapper.selectPostIn",
          new ArrayList<Integer>() {{
            add(1);
            add(3);
            add(5);
          }});
      assertEquals(3, posts.size());
    }
  }

  @Test
  public void shouldFindOddPostsInList() {
    try (SqlSession session = sqlMapper.openSession()) {
      List<Post> posts = session.selectList("org.apache.ibatis.domain.blog.mappers.PostMapper.selectOddPostsIn",
          new ArrayList<Integer>() {{
            add(0);
            add(1);
            add(2);
            add(3);
            add(4);
          }});
      // we're getting odd indexes, not odd values, 0 is not odd
      assertEquals(2, posts.size());
      assertEquals(1, posts.get(0).getId());
      assertEquals(3, posts.get(1).getId());
    }
  }


  @Test
  public void shouldSelectOddPostsInKeysList() {
    try (SqlSession session = sqlMapper.openSession()) {
      List<Post> posts = session.selectList("org.apache.ibatis.domain.blog.mappers.PostMapper.selectOddPostsInKeysList",
          new HashMap<String, List<Integer>>() {{put("keys",new ArrayList<Integer>() {{
            add(0);
            add(1);
            add(2);
            add(3);
            add(4);
          }});
          }});
      // we're getting odd indexes, not odd values, 0 is not odd
      assertEquals(2, posts.size());
      assertEquals(1, posts.get(0).getId());
      assertEquals(3, posts.get(1).getId());
    }
  }

}<|MERGE_RESOLUTION|>--- conflicted
+++ resolved
@@ -420,11 +420,7 @@
   }
 
   @Test
-<<<<<<< HEAD
   public void shouldThrowExceptionIfTryingToAddStatementWithSameNameInXml() throws Exception {
-=======
-  public void shouldThrowExceptionIfTryingToAddStatementWithSameName() {
->>>>>>> 642608c7
     Configuration config = sqlMapper.getConfiguration();
     try {
       MappedStatement ms = new MappedStatement.Builder(config,
