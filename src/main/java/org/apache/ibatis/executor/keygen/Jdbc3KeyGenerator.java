--- conflicted
+++ resolved
@@ -23,11 +23,7 @@
 import java.util.Collection;
 import java.util.Map;
 
-<<<<<<< HEAD
-import org.apache.ibatis.binding.BindingException;
 import org.apache.ibatis.binding.MapperMethod.ParamMap;
-=======
->>>>>>> 19a831b0
 import org.apache.ibatis.executor.Executor;
 import org.apache.ibatis.executor.ExecutorException;
 import org.apache.ibatis.mapping.MappedStatement;
@@ -153,7 +149,6 @@
       }
       populateKeys(rs, metaParam, keyProperties, typeHandlers);
     }
-<<<<<<< HEAD
   }
 
   private Object getSoleParameter(Object parameter) {
@@ -168,11 +163,6 @@
         soleParam = null;
         break;
       }
-=======
-    if (parameters == null) {
-      parameters = new ArrayList<>();
-      parameters.add(parameter);
->>>>>>> 19a831b0
     }
     return soleParam;
   }
